--- conflicted
+++ resolved
@@ -3,10 +3,6 @@
 pandas
 numpy
 requests
-<<<<<<< HEAD
 python-binance
-
-=======
 tensorflow
->>>>>>> 9fa362b9
 python-dotenv